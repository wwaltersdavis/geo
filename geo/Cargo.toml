[package]
name = "geo"
description = "Geospatial primitives and algorithms"
version = "0.29.0"
license = "MIT OR Apache-2.0"
repository = "https://github.com/georust/geo"
documentation = "https://docs.rs/geo/"
readme = "../README.md"
keywords = ["gis", "geo", "geography", "geospatial"]
autobenches = true
edition = "2021"
rust-version = "1.75"
categories = ["science::geo"]

[features]
default = ["earcutr", "spade", "multithreading"]
use-proj = ["proj"]
proj-network = ["use-proj", "proj/network"]
use-serde = ["serde", "geo-types/serde"]
multithreading = ["i_overlay/allow_multithreading"]

[dependencies]
earcutr = { version = "0.4.2", optional = true }
spade = { version = "2.10.0", optional = true }
float_next_after = "1.0.0"
geo-types = { version = "0.7.13", features = ["approx", "use-rstar_0_12"] }
geographiclib-rs = { version = "0.2.3", default-features = false }
log = "0.4.11"
num-traits = "0.2"
proj = { version = "0.27.0", optional = true }
robust = "1.1.0"
rstar = "0.12.0"
serde = { version = "1.0", optional = true, features = ["derive"] }
<<<<<<< HEAD
i_overlay = "1.7.2"
=======
i_overlay = { version = "1.7.2", optional = true, default-features = false }
>>>>>>> 6e230390

[dev-dependencies]
approx = ">= 0.4.0, < 0.6.0"
criterion = { version = "0.4", features = ["html_reports"] }
geo-test-fixtures = { path = "../geo-test-fixtures" }
jts-test-runner = { path = "../jts-test-runner" }
pretty_env_logger = "0.4"
rand = "0.8.0"
rand_distr = "0.4.3"

### boolean-ops test deps
wkt = "0.10.1"

[[bench]]
name = "area"
harness = false

[[bench]]
name = "coordinate_position"
harness = false

[[bench]]
name = "contains"
harness = false

[[bench]]
name = "convex_hull"
harness = false

[[bench]]
name = "concave_hull"
harness = false

[[bench]]
name = "intersection"
harness = false

[[bench]]
name = "vincenty_distance"
harness = false

[[bench]]
name = "geodesic_distance"
harness = false

[[bench]]
name = "extremes"
harness = false

[[bench]]
name = "euclidean_distance"
harness = false

[[bench]]
name = "prepared_geometry"
harness = false

[[bench]]
name = "rotate"
harness = false

[[bench]]
name = "relate"
harness = false

[[bench]]
name = "simplify"
harness = false

[[bench]]
name = "simplifyvw"
harness = false

[[bench]]
name = "frechet_distance"
harness = false

[[bench]]
name = "rand_line_crossings"
harness = false

[[bench]]
name = "winding_order"
harness = false

[[bench]]
name = "monotone_subdiv"
harness = false

[[bench]]
name = "triangulate"
harness = false

[[bench]]
name = "stitch"
harness = false<|MERGE_RESOLUTION|>--- conflicted
+++ resolved
@@ -31,11 +31,7 @@
 robust = "1.1.0"
 rstar = "0.12.0"
 serde = { version = "1.0", optional = true, features = ["derive"] }
-<<<<<<< HEAD
-i_overlay = "1.7.2"
-=======
-i_overlay = { version = "1.7.2", optional = true, default-features = false }
->>>>>>> 6e230390
+i_overlay = { version = "1.7.2", default-features = false }
 
 [dev-dependencies]
 approx = ">= 0.4.0, < 0.6.0"
