--- conflicted
+++ resolved
@@ -6,11 +6,8 @@
   * <https://github.com/georust/geo/pull/943>
 * BREAKING: Update to float_next_after-1.0.0
   <https://github.com/georust/geo/pull/952>
-<<<<<<< HEAD
 * Implement "Closest Point" from a `Point` on a `Geometry` using spherical geometry. <https://github.com/georust/geo/pull/958>
-=======
 * POSSIBLY BREAKING: Minimum supported version of Rust (MSRV) is now 1.63
->>>>>>> 77b499e6
 
 ## 0.23.1
 
